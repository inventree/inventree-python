--- conflicted
+++ resolved
@@ -28,12 +28,9 @@
     ),
     install_requires=[
         "requests>=2.27.0",
-<<<<<<< HEAD
+        "pip-system-certs>=4.0",
+        "urllib3>=2.3.0",
         "requests-oauthlib"
-=======
-        "pip-system-certs>=4.0",
-        "urllib3>=2.3.0"
->>>>>>> 4c452097
     ],
     setup_requires=[
         "wheel",
